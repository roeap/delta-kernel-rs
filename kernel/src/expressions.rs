<<<<<<< HEAD
//! expressions.

=======
>>>>>>> 32899687
use std::{
    collections::HashSet,
    fmt::{Display, Formatter},
};

<<<<<<< HEAD
use arrow_array::{
    array::PrimitiveArray, types::Int32Type, BooleanArray, Int32Array, RecordBatch, StructArray,
};
use arrow_ord::cmp::lt;
use arrow_schema::ArrowError;

=======
>>>>>>> 32899687
use self::scalars::Scalar;

pub mod scalars;

#[derive(Debug, Clone, PartialEq, Eq, Hash)]
/// A binary operator.
pub enum BinaryOperator {
    /// Logical And
    And,
    /// Logical Or
    Or,
    /// Arithmetic Plus
    Plus,
    /// Arithmetic Minus
    Minus,
    /// Arithmetic Multiply
    Multiply,
    /// Arithmetic Divide
    Divide,
    /// Comparison Less Than
    LessThan,
    /// Comparison Less Than Or Equal
    LessThanOrEqual,
    /// Comparison Greater Than
    GreaterThan,
    /// Comparison Greater Than Or Equal
    GreaterThanOrEqual,
    /// Comparison Equal
    Equal,
    /// Comparison Not Equal
    NotEqual,
}

impl Display for BinaryOperator {
    fn fmt(&self, f: &mut Formatter<'_>) -> std::fmt::Result {
        match self {
            Self::And => write!(f, "AND"),
            Self::Or => write!(f, "OR"),
            Self::Plus => write!(f, "+"),
            Self::Minus => write!(f, "-"),
            Self::Multiply => write!(f, "*"),
            Self::Divide => write!(f, "/"),
            Self::LessThan => write!(f, "<"),
            Self::LessThanOrEqual => write!(f, "<="),
            Self::GreaterThan => write!(f, ">"),
            Self::GreaterThanOrEqual => write!(f, ">="),
            Self::Equal => write!(f, "="),
            Self::NotEqual => write!(f, "!="),
        }
    }
}

#[derive(Debug, Clone, PartialEq)]
/// A unary operator.
pub enum UnaryOperator {
    /// Unary Not
    Not,
    /// Unary Is Null
    IsNull,
}

/// A SQL expression.
///
/// These expressions do not track or validate data types, other than the type
/// of literals. It is up to the expression evaluator to validate the
/// expression against a schema and add appropriate casts as required.
#[derive(Debug, Clone, PartialEq)]
pub enum Expression {
    /// A literal value.
    Literal(Scalar),
    /// A column reference by name.
    Column(String),
    /// A binary operation.
    BinaryOperation {
        /// The operator.
        op: BinaryOperator,
        /// The left-hand side of the operation.
        left: Box<Expression>,
        /// The right-hand side of the operation.
        right: Box<Expression>,
    },
    /// A unary operation.
    UnaryOperation {
        /// The operator.
        op: UnaryOperator,
        /// The expression.
        expr: Box<Expression>,
    },
    // TODO: support more expressions, such as IS IN, LIKE, etc.
}

impl Display for Expression {
    fn fmt(&self, f: &mut Formatter<'_>) -> std::fmt::Result {
        match self {
            Self::Literal(l) => write!(f, "{}", l),
            Self::Column(name) => write!(f, "Column({})", name),
            Self::BinaryOperation { op, left, right } => {
                match op {
                    // OR requires parentheses
                    BinaryOperator::Or => write!(f, "({} OR {})", left, right),
                    _ => write!(f, "{} {} {}", left, op, right),
                }
            }
            Self::UnaryOperation { op, expr } => match op {
                UnaryOperator::Not => write!(f, "NOT {}", expr),
                UnaryOperator::IsNull => write!(f, "{} IS NULL", expr),
            },
        }
    }
}

impl Expression {
    /// Returns a set of columns referenced by this expression.
    pub fn references(&self) -> HashSet<&str> {
        let mut set = HashSet::new();

        for expr in self.walk() {
            if let Self::Column(name) = expr {
                set.insert(name.as_str());
            }
        }

        set
    }

    /// Create an new expression for a column reference
    pub fn column(name: impl Into<String>) -> Self {
        Self::Column(name.into())
    }

    /// Create a new expression for a literal value
    pub fn literal(value: impl Into<Scalar>) -> Self {
        Self::Literal(value.into())
    }

    fn binary_op_impl(self, other: Self, op: BinaryOperator) -> Self {
        Self::BinaryOperation {
            op,
            left: Box::new(self),
            right: Box::new(other),
        }
    }

    /// Create a new expression `self == other`
    pub fn eq(self, other: Self) -> Self {
        self.binary_op_impl(other, BinaryOperator::Equal)
    }

    /// Create a new expression `self != other`
    pub fn ne(self, other: Self) -> Self {
        self.binary_op_impl(other, BinaryOperator::NotEqual)
    }

    /// Create a new expression `self < other`
    pub fn lt(self, other: Self) -> Self {
        self.binary_op_impl(other, BinaryOperator::LessThan)
    }

    /// Create a new expression `self > other`
    pub fn gt(self, other: Self) -> Self {
        self.binary_op_impl(other, BinaryOperator::GreaterThan)
    }

    /// Create a new expression `self >= other`
    pub fn gt_eq(self, other: Self) -> Self {
        self.binary_op_impl(other, BinaryOperator::GreaterThanOrEqual)
    }

    /// Create a new expression `self <= other`
    pub fn lt_eq(self, other: Self) -> Self {
        self.binary_op_impl(other, BinaryOperator::LessThanOrEqual)
    }

    /// Create a new expression `self AND other`
    pub fn and(self, other: Self) -> Self {
        self.binary_op_impl(other, BinaryOperator::And)
    }

    /// Create a new expression `self OR other`
    pub fn or(self, other: Self) -> Self {
        self.binary_op_impl(other, BinaryOperator::Or)
    }

    fn walk(&self) -> impl Iterator<Item = &Self> + '_ {
        let mut stack = vec![self];
        std::iter::from_fn(move || {
            let expr = stack.pop()?;
            match expr {
                Self::Literal(_) => {}
                Self::Column { .. } => {}
                Self::BinaryOperation { left, right, .. } => {
                    stack.push(left);
                    stack.push(right);
                }
                Self::UnaryOperation { expr, .. } => {
                    stack.push(expr);
                }
            }
            Some(expr)
        })
    }
}

impl std::ops::Add<Expression> for Expression {
    type Output = Self;

    fn add(self, rhs: Expression) -> Self::Output {
        self.binary_op_impl(rhs, BinaryOperator::Plus)
    }
}

impl std::ops::Sub<Expression> for Expression {
    type Output = Self;

    fn sub(self, rhs: Expression) -> Self::Output {
        self.binary_op_impl(rhs, BinaryOperator::Minus)
    }
}

impl std::ops::Mul<Expression> for Expression {
    type Output = Self;

    fn mul(self, rhs: Expression) -> Self::Output {
        self.binary_op_impl(rhs, BinaryOperator::Multiply)
    }
}

impl std::ops::Div<Expression> for Expression {
    type Output = Self;

    fn div(self, rhs: Expression) -> Self::Output {
        self.binary_op_impl(rhs, BinaryOperator::Divide)
    }
}

#[cfg(test)]
mod tests {
    use super::Expression as Expr;

    #[test]
    fn test_expression_format() {
        let col_ref = Expr::column("x");
        let cases = [
            (col_ref.clone(), "Column(x)"),
            (col_ref.clone().eq(Expr::literal(2)), "Column(x) = 2"),
            (
                col_ref
                    .clone()
                    .gt_eq(Expr::literal(2))
                    .and(col_ref.clone().lt_eq(Expr::literal(10))),
                "Column(x) >= 2 AND Column(x) <= 10",
            ),
            (
                col_ref
                    .clone()
                    .gt(Expr::literal(2))
                    .or(col_ref.clone().lt(Expr::literal(10))),
                "(Column(x) > 2 OR Column(x) < 10)",
            ),
            (
                (col_ref.clone() - Expr::literal(4)).lt(Expr::literal(10)),
                "Column(x) - 4 < 10",
            ),
            (
                (col_ref.clone() + Expr::literal(4)) / Expr::literal(10) * Expr::literal(42),
                "Column(x) + 4 / 10 * 42",
            ),
            (col_ref.eq(Expr::literal("foo")), "Column(x) = 'foo'"),
        ];

        for (expr, expected) in cases {
            let result = format!("{}", expr);
            assert_eq!(result, expected);
        }
    }
}<|MERGE_RESOLUTION|>--- conflicted
+++ resolved
@@ -1,22 +1,14 @@
-<<<<<<< HEAD
-//! expressions.
-
-=======
->>>>>>> 32899687
 use std::{
     collections::HashSet,
     fmt::{Display, Formatter},
 };
 
-<<<<<<< HEAD
 use arrow_array::{
     array::PrimitiveArray, types::Int32Type, BooleanArray, Int32Array, RecordBatch, StructArray,
 };
 use arrow_ord::cmp::lt;
 use arrow_schema::ArrowError;
 
-=======
->>>>>>> 32899687
 use self::scalars::Scalar;
 
 pub mod scalars;
