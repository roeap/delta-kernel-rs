--- conflicted
+++ resolved
@@ -37,21 +37,12 @@
 ]
 
 [dependencies]
-<<<<<<< HEAD
-bytes = "1.7"
-chrono = { version = "0.4" }
-fix-hidden-lifetime-bug = "0.2"
-indexmap = "2.5.0"
-itertools = "0.13"
-paste = "1.0"
-roaring = "0.10.6"
-=======
 bytes = "1.10"
 chrono = "=0.4.39"
 indexmap = "2.9.0"
 itertools = "0.14"
+paste = "1.0"
 roaring = "0.10.12"
->>>>>>> 8f0fb8a5
 serde = { version = "1", features = ["derive", "rc"] }
 serde_json = "1"
 thiserror = "2"
@@ -70,13 +61,29 @@
 # Arrow supported versions
 ## 53
 # Used in default engine
-arrow_53 = { package = "arrow", version = "53", features = ["chrono-tz", "ffi", "json", "prettyprint"], optional = true }
+arrow_53 = { package = "arrow", version = "53", features = [
+  "chrono-tz",
+  "ffi",
+  "json",
+  "prettyprint",
+], optional = true }
 # Used in default and sync engine
-parquet_53 = { package = "parquet", version = "53", features = ["async", "object_store"] , optional = true }
+parquet_53 = { package = "parquet", version = "53", features = [
+  "async",
+  "object_store",
+], optional = true }
 ######
 ## 54
-arrow_54 = { package = "arrow", version = "54", features = ["chrono-tz", "ffi", "json", "prettyprint"], optional = true }
-parquet_54 = { package = "parquet", version = "54", features = ["async", "object_store"] , optional = true }
+arrow_54 = { package = "arrow", version = "54", features = [
+  "chrono-tz",
+  "ffi",
+  "json",
+  "prettyprint",
+], optional = true }
+parquet_54 = { package = "parquet", version = "54", features = [
+  "async",
+  "object_store",
+], optional = true }
 ######
 
 futures = { version = "0.3", optional = true }
@@ -135,10 +142,7 @@
 ]
 
 internal-api = []
-sync-engine = [
-  "need_arrow",
-  "tempfile",
-]
+sync-engine = ["need_arrow", "tempfile"]
 integration-test = [
   "hdfs-native-object-store/integration-test",
   "hdfs-native",
@@ -149,16 +153,19 @@
 rustc_version = "0.4.1"
 
 [dev-dependencies]
-delta_kernel = { path = ".", features = ["arrow", "default-engine", "sync-engine"] }
+
+delta_kernel = { path = ".", features = [
+  "arrow",
+  "default-engine",
+  "sync-engine",
+] }
 test_utils = { path = "../test-utils" }
-<<<<<<< HEAD
-=======
 # Used for testing parse_url_opts extensibility
+
+test-log = { version = "0.2", default-features = false, features = ["trace"] }
 hdfs-native-object-store = { workspace = true }
 async-trait = "0.1" # only used for our custom SlowGetStore ObjectStore implementation
 paste = "1.0"
->>>>>>> 8f0fb8a5
-test-log = { version = "0.2", default-features = false, features = ["trace"] }
 tempfile = "3"
 tar = "0.4"
 zstd = "0.13"
